--- conflicted
+++ resolved
@@ -60,11 +60,10 @@
             ),
             parserTest("s ~ s", Syntax.anyChar ~ Syntax.anyChar, "he")(isRight(equalTo(('h', 'e')))),
             parserTest("s ~ s ~ s", Syntax.anyChar ~ Syntax.anyChar ~ Syntax.anyChar, "hel")(
-<<<<<<< HEAD
               isRight(equalTo(('h', 'e', 'l')))
             ), {
-              val a = Syntax.char('h').as(1, ())
-              val b = Syntax.char('e') ~> Syntax.char('l').as(2, ())
+              val a = Syntax.char('h').as(1)
+              val b = Syntax.char('e') ~> Syntax.char('l').as(2)
               parserTest(
                 "s ~ (s ~> s)",
                 a ~ b,
@@ -73,17 +72,6 @@
                 isRight(equalTo((1, 2)))
               )
             },
-=======
-              isRight(equalTo((('h', 'e'), 'l')))
-            ),
-            parserTest(
-              "s ~ (s ~> s)",
-              Syntax.char('h').as('h') ~ (Syntax.char('e') ~> Syntax.char('l').as('l')),
-              "hel"
-            )(
-              isRight(equalTo(('h', 'l')))
-            ),
->>>>>>> a6b403c2
             parserTest(
               "s ~ s, failing left",
               Syntax.anyChar.filter((ch: Char) => ch == 'a', "not a") ~ Syntax.anyChar,
