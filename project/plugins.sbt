--- conflicted
+++ resolved
@@ -1,13 +1,8 @@
 addSbtPlugin("ch.epfl.scala"                     % "sbt-bloop"                     % "1.4.11")
 addSbtPlugin("ch.epfl.scala"                     % "sbt-scalafix"                  % "0.9.33")
 addSbtPlugin("com.eed3si9n"                      % "sbt-buildinfo"                 % "0.10.0")
-<<<<<<< HEAD
 addSbtPlugin("com.github.sbt"                    % "sbt-unidoc"                    % "0.5.0")
-addSbtPlugin("com.geirsson"                      % "sbt-ci-release"                % "1.5.7")
-=======
-addSbtPlugin("com.eed3si9n"                      % "sbt-unidoc"                    % "0.4.3")
 addSbtPlugin("com.github.sbt"                    % "sbt-ci-release"                % "1.5.9")
->>>>>>> 3f58e128
 addSbtPlugin("com.github.cb372"                  % "sbt-explicit-dependencies"     % "0.2.16")
 addSbtPlugin("com.thoughtworks.sbt-api-mappings" % "sbt-api-mappings"              % "3.0.0")
 addSbtPlugin("com.typesafe"                      % "sbt-mima-plugin"               % "1.0.1")
